--- conflicted
+++ resolved
@@ -51,11 +51,7 @@
     Here = "here"
     Mine = "mine"
 
-<<<<<<< HEAD
-def view(branch: Branch, view_mode: str, absolute: bool) -> None:
-=======
 def view(branch: Branch, view_mode: ViewContext, absolute: bool) -> None:
->>>>>>> e7b7fa44
     """ List the contents of the given branch 
 
     :param branch: Which Vault branch we're going to look at
@@ -76,34 +72,20 @@
             continue
 
         if branch == Branch.Limbo:
-<<<<<<< HEAD
-            if absolute:
-                log.warning(
-                    "recover always displays relative paths, irrespective of --absolute flag")
-            time_to_live = config.deletion.limbo - \
-                (time.now() - time.epoch(os.stat(_limbo_file).st_mtime))
-            print(
-                relative_path, f"{round(time_to_live/time.delta(hours=1), 1)} hours", sep="\t")
-=======
             time_to_live = config.deletion.limbo - \
                 (time.now() - time.epoch(_limbo_file.stat().st_mtime))
             print(
                 relative_path if absolute else relative_path, 
                 f"{round(time_to_live/time.delta(hours=1), 1)} hours", sep="\t"
             )
->>>>>>> e7b7fa44
         else:
             print(path if absolute else relative_path)
 
         count += 1
-<<<<<<< HEAD
-    print(f"{branch} branch of the vault in {vault.root} contains {count} files {'in the current directory' if view_mode == 'here' else 'owned by the current user' if view_mode == 'mine' else ''}")
-=======
     log.info(f"""{branch} branch of the vault in {vault.root} contains {count} files 
         {'in the current directory' if view_mode == ViewContext.Here
         else 'owned by the current user' if view_mode == ViewContext.Mine 
         else ''}""")
->>>>>>> e7b7fa44
 
 
 def add(branch: Branch, files: T.List[T.Path]) -> None:
@@ -215,8 +197,6 @@
     "recover": Branch.Limbo
 }
 
-<<<<<<< HEAD
-=======
 # Mapping of view contexts to enumeration
 _view_contexts = {
     "all": ViewContext.All,
@@ -224,7 +204,6 @@
     "mine": ViewContext.Mine
 }
 
->>>>>>> e7b7fa44
 
 def main(argv: T.List[str] = sys.argv) -> None:
     args = usage.parse_args(argv[1:])
@@ -232,15 +211,9 @@
     if args.action in ["keep", "archive", "recover"]:
         branch = _action_to_branch[args.action]
         if branch == Branch.Archive and args.view_staged:
-<<<<<<< HEAD
-            view(branch.Staged, args.view, args.absolute)
-        elif args.view:
-            view(branch, args.view, args.absolute)
-=======
             view(branch.Staged, _view_contexts[args.view_staged], args.absolute)
         elif args.view:
             view(branch, _view_contexts[args.view], args.absolute)
->>>>>>> e7b7fa44
         else:
             if args.action == "recover":
                 recover(None if args.all else args.files)
